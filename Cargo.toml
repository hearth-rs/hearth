--- conflicted
+++ resolved
@@ -5,11 +5,7 @@
 [workspace.dependencies]
 bytemuck = { version = "1.13", features = ["derive"] }
 flume = "0.11"
-<<<<<<< HEAD
-glam = { version = "^0.24", features = ["serde"] }
-=======
-glam = { version = "0.20", features = ["bytemuck", "serde"] }
->>>>>>> a35cbb0a
+glam = { version = "^0.24", features = ["bytemuck", "serde"] }
 hearth-canvas.path = "plugins/canvas"
 hearth-daemon.path = "plugins/daemon"
 hearth-debug-draw.path = "plugins/debug-draw"
