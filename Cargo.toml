[workspace]
resolver = "2"
members = [ "crates/*" ]

[workspace.dependencies]
bytemuck = { version = "1.13", features = ["derive"] }
flume = "0.11"
glam = { version = "0.20", features = ["serde"] }
hearth-cognito.path = "crates/hearth-cognito"
hearth-core.path = "crates/hearth-core"
hearth-daemon.path = "crates/hearth-daemon"
hearth-debug-draw.path = "crates/hearth-debug-draw"
hearth-init.path = "crates/hearth-init"
hearth-ipc.path = "crates/hearth-ipc"
hearth-fs.path = "crates/hearth-fs"
hearth-macros.path = "crates/hearth-macros"
hearth-network.path = "crates/hearth-network"
hearth-rend3.path = "crates/hearth-rend3"
hearth-terminal.path = "crates/hearth-terminal"
hearth-types.path = "crates/hearth-types"
hearth-wasm.path = "crates/hearth-wasm"
ouroboros = "0.18.0"
parking_lot = "0.12"
<<<<<<< HEAD
=======
rend3-alacritty.path = "crates/rend3-alacritty"
>>>>>>> ddcca068
serde_json = "1"
tracing = "0.1.37"
wasmtime = "11"

[workspace.dependencies.serde]
version = "1.0.103, < 1.0.171"
default-features = false
features = ["derive"]<|MERGE_RESOLUTION|>--- conflicted
+++ resolved
@@ -21,10 +21,6 @@
 hearth-wasm.path = "crates/hearth-wasm"
 ouroboros = "0.18.0"
 parking_lot = "0.12"
-<<<<<<< HEAD
-=======
-rend3-alacritty.path = "crates/rend3-alacritty"
->>>>>>> ddcca068
 serde_json = "1"
 tracing = "0.1.37"
 wasmtime = "11"
