--- conflicted
+++ resolved
@@ -1,9 +1,7 @@
-<<<<<<< HEAD
 use hearth_macros::impl_wasm_linker;
 use hearth_rpc::ProcessApi;
-=======
->>>>>>> 5bb2dad2
 use hearth_wasm::{GuestMemory, WasmLinker};
+use tracing::info;
 use wasmtime::{Caller, Linker};
 
 /// This contains all script-accessible process-related stuff.
@@ -15,11 +13,14 @@
 #[impl_wasm_linker]
 impl Cognito {
     pub async fn print_hello_world(&self) {
-        eprintln!("Hello, world!");
+        info!("Hello, world!");
     }
+
     pub async fn do_number(&self, number: u32) -> u32 {
-        self.api.do_number(number).await.unwrap()
+        info!("do_number({}) called", number);
+        number + 1
     }
+
     // impl_wasm_linker should also work with non-async functions
     //
     // if a function is passed GuestMemory or GuestMemory<'_>, the macro should
@@ -38,47 +39,22 @@
 mod tests {
     use super::*;
 
-<<<<<<< HEAD
-    use hearth_rpc::{remoc, CallResult};
-    use remoc::rtc::async_trait;
-    use wasmtime::{Config, Engine, Instance, Store};
+    use wasmtime::{Config, Engine, Store};
 
-    struct MockProcessApi;
-
-    #[async_trait]
-    impl ProcessApi for MockProcessApi {
-        async fn print_hello_world(&self) -> CallResult<()> {
-            println!("Hello, world!");
-            Ok(())
-        }
-
-        async fn do_number(&self, number: u32) -> CallResult<u32> {
-            Ok(number)
-        }
-    }
-
-    #[test]
-    fn host_works() {
-        let api = Box::new(MockProcessApi);
-        let cognito = Cognito { api };
-        cognito.print_hello_world();
-=======
     #[tokio::test]
     async fn host_works() {
         let cognito = Cognito {};
         cognito.print_hello_world().await;
->>>>>>> 5bb2dad2
     }
 
     struct MockStructure {
         pub cognito: Cognito,
     }
+
     impl Default for MockStructure {
         fn default() -> Self {
             Self {
-                cognito: Cognito {
-                    api: Box::new(MockProcessApi),
-                },
+                cognito: Cognito {},
             }
         }
     }
@@ -93,7 +69,6 @@
         config.async_support(true);
         let engine = Engine::new(&config).unwrap();
         let mut linker: wasmtime::Linker<MockStructure> = Linker::new(&engine);
-        let api = Box::new(MockProcessApi);
         let mut store = Store::new(&engine, MockStructure::default());
         Cognito::add_to_linker(&mut linker);
         (linker, store)
