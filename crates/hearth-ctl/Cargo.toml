[package]
name = "hearth-ctl"
version = "0.1.0"
edition = "2021"
license = "AGPL-3.0-or-later"

[dependencies]
clap = { version = "3.2", features = ["derive"] }
hearth-ipc = { workspace = true }
<<<<<<< HEAD
hearth-rpc = { workspace = true }
serde_json = { workspace = true }
tokio = { version = "1.24", features = ["macros", "net", "rt"] }
=======
hearth-rpc = { workspace = true, features = ["mocks"] }
tokio = { version = "1.24", features = ["macros", "net", "rt", "signal"] }
>>>>>>> c6c9c013
<|MERGE_RESOLUTION|>--- conflicted
+++ resolved
@@ -7,11 +7,6 @@
 [dependencies]
 clap = { version = "3.2", features = ["derive"] }
 hearth-ipc = { workspace = true }
-<<<<<<< HEAD
-hearth-rpc = { workspace = true }
+hearth-rpc = { workspace = true, features = ["mocks"] }
 serde_json = { workspace = true }
-tokio = { version = "1.24", features = ["macros", "net", "rt"] }
-=======
-hearth-rpc = { workspace = true, features = ["mocks"] }
-tokio = { version = "1.24", features = ["macros", "net", "rt", "signal"] }
->>>>>>> c6c9c013
+tokio = { version = "1.24", features = ["macros", "net", "rt", "signal"] }