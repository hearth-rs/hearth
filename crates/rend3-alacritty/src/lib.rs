--- conflicted
+++ resolved
@@ -41,59 +41,6 @@
     text::FontSet,
 };
 
-<<<<<<< HEAD
-/// Generates a pipeline for either a glyph shader or a solid shader.
-fn make_pipeline(
-    device: &Device,
-    label: Option<&str>,
-    shader_module: &ShaderModule,
-    vertex_shader: &str,
-    fragment_shader: &str,
-    vertex_layout: VertexBufferLayout,
-    layout: &PipelineLayout,
-    output_format: TextureFormat,
-    depth_write_enabled: bool,
-) -> RenderPipeline {
-    device.create_render_pipeline(&RenderPipelineDescriptor {
-        label,
-        layout: Some(layout),
-        vertex: VertexState {
-            module: shader_module,
-            entry_point: vertex_shader,
-            buffers: &[vertex_layout],
-        },
-        depth_stencil: Some(DepthStencilState {
-            format: TextureFormat::Depth32Float,
-            depth_write_enabled,
-            depth_compare: CompareFunction::GreaterEqual,
-            stencil: StencilState::default(),
-            bias: DepthBiasState::default(),
-        }),
-        primitive: PrimitiveState {
-            topology: PrimitiveTopology::TriangleList,
-            strip_index_format: None,
-            front_face: FrontFace::Ccw,
-            cull_mode: None,
-            unclipped_depth: false,
-            polygon_mode: PolygonMode::Fill,
-            conservative: false,
-        },
-        multisample: MultisampleState::default(),
-        fragment: Some(FragmentState {
-            module: shader_module,
-            entry_point: fragment_shader,
-            targets: &[ColorTargetState {
-                format: output_format,
-                blend: Some(BlendState::ALPHA_BLENDING),
-                write_mask: ColorWrites::COLOR,
-            }],
-        }),
-        multiview: None,
-    })
-}
-
-=======
->>>>>>> 73e1f669
 pub struct TerminalWrapper {
     terminal: Weak<Terminal>,
     draw_state: TerminalDrawState,
@@ -177,7 +124,7 @@
                 push_constant_ranges: &[],
             });
 
-        let make_pipeline = |label, vs, fs, vert_layout| {
+        let make_pipeline = |label, vs, fs, vert_layout, depth_write_enabled| {
             renderer
                 .device
                 .create_render_pipeline(&RenderPipelineDescriptor {
@@ -190,7 +137,7 @@
                     },
                     depth_stencil: Some(DepthStencilState {
                         format: TextureFormat::Depth32Float,
-                        depth_write_enabled: false,
+                        depth_write_enabled,
                         depth_compare: CompareFunction::GreaterEqual,
                         stencil: StencilState::default(),
                         bias: DepthBiasState::default(),
@@ -223,12 +170,7 @@
             "solid_vs",
             "solid_fs",
             SolidVertex::LAYOUT,
-<<<<<<< HEAD
-            &layout,
-            format,
             false,
-=======
->>>>>>> 73e1f669
         );
 
         let glyph_pipeline = make_pipeline(
@@ -236,12 +178,7 @@
             "glyph_vs",
             "glyph_fs",
             GlyphVertex::LAYOUT,
-<<<<<<< HEAD
-            &layout,
-            format,
             true,
-=======
->>>>>>> 73e1f669
         );
 
         let atlas_sampler = renderer.device.create_sampler(&SamplerDescriptor {
