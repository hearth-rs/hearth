--- conflicted
+++ resolved
@@ -19,124 +19,12 @@
     RenderGraph, RenderPassDepthTarget, RenderPassTarget, RenderPassTargets, RenderTargetHandle,
 };
 use rend3::Renderer;
-<<<<<<< HEAD
-use wgpu::util::DeviceExt;
+
+use terminal::TerminalDrawState;
 use wgpu::*;
 
 pub use alacritty_terminal;
 pub use owned_ttf_parser;
-
-#[repr(C)]
-#[derive(Copy, Clone, Debug, Pod, Zeroable)]
-pub struct CameraUniform {
-    pub mvp: glam::Mat4,
-}
-
-#[repr(C)]
-#[derive(Copy, Clone, Debug, Pod, Zeroable)]
-pub struct SolidVertex {
-    pub position: glam::Vec2,
-    pub color: u32,
-}
-
-impl SolidVertex {
-    pub const LAYOUT: VertexBufferLayout<'static> = VertexBufferLayout {
-        array_stride: std::mem::size_of::<Self>() as BufferAddress,
-        step_mode: VertexStepMode::Vertex,
-        attributes: &[
-            VertexAttribute {
-                offset: 0,
-                format: VertexFormat::Float32x2,
-                shader_location: 0,
-            },
-            VertexAttribute {
-                offset: std::mem::size_of::<[f32; 2]>() as BufferAddress,
-                format: VertexFormat::Unorm8x4,
-                shader_location: 1,
-            },
-        ],
-    };
-}
-
-#[repr(C)]
-#[derive(Copy, Clone, Debug, Pod, Zeroable)]
-pub struct GlyphVertex {
-    pub position: glam::Vec2,
-    pub tex_coords: glam::Vec2,
-    pub color: u32,
-}
-
-impl GlyphVertex {
-    pub const LAYOUT: VertexBufferLayout<'static> = VertexBufferLayout {
-        array_stride: std::mem::size_of::<Self>() as BufferAddress,
-        step_mode: VertexStepMode::Vertex,
-        attributes: &[
-            VertexAttribute {
-                offset: 0,
-                format: VertexFormat::Float32x2,
-                shader_location: 0,
-            },
-            VertexAttribute {
-                offset: std::mem::size_of::<[f32; 2]>() as BufferAddress,
-                format: VertexFormat::Float32x2,
-                shader_location: 1,
-            },
-            VertexAttribute {
-                offset: std::mem::size_of::<[f32; 4]>() as BufferAddress,
-                format: VertexFormat::Unorm8x4,
-                shader_location: 2,
-            },
-        ],
-    };
-}
-
-struct DynamicMesh<T> {
-    vertex_buffer: Buffer,
-    index_buffer: Buffer,
-    index_num: u32,
-    _data: PhantomData<T>,
-}
-
-impl<T: Pod> DynamicMesh<T> {
-    pub fn new(device: &Device) -> Self {
-        Self {
-            vertex_buffer: device.create_buffer(&BufferDescriptor {
-                label: Some("AlacrittyRoutine vertex buffer"),
-                size: 0,
-                mapped_at_creation: false,
-                usage: BufferUsages::VERTEX,
-            }),
-            index_buffer: device.create_buffer(&BufferDescriptor {
-                label: Some("AlacrittyRoutine vertex buffer"),
-                size: 0,
-                mapped_at_creation: false,
-                usage: BufferUsages::INDEX,
-            }),
-            index_num: 0,
-            _data: PhantomData,
-        }
-    }
-
-    pub fn update(&mut self, device: &Device, vertices: &[T], indices: &[u32]) {
-        self.vertex_buffer = device.create_buffer_init(&util::BufferInitDescriptor {
-            label: Some("AlacrittyRoutine vertex buffer"),
-            contents: bytemuck::cast_slice(vertices),
-            usage: BufferUsages::VERTEX,
-        });
-
-        self.index_buffer = device.create_buffer_init(&util::BufferInitDescriptor {
-            label: Some("AlacrittyRoutine index buffer"),
-            contents: bytemuck::cast_slice(indices),
-            usage: BufferUsages::INDEX,
-        });
-
-        self.index_num = indices.len() as u32;
-    }
-=======
->>>>>>> 7e436e5f
-
-use terminal::TerminalDrawState;
-use wgpu::*;
 
 /// Terminal-related logic and helpers.
 pub mod terminal;
