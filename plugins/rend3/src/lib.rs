--- conflicted
+++ resolved
@@ -20,16 +20,9 @@
 
 use glam::{UVec2, Vec4};
 use hearth_runtime::runtime::{Plugin, RuntimeBuilder};
-<<<<<<< HEAD
 use rend3::graph::{InstructionEvaluationOutput, RenderGraph, RenderTargetHandle};
-use rend3::types::{Camera, SampleCount};
+use rend3::types::{Camera, SampleCount, TextureCubeHandle};
 use rend3::{InstanceAdapterDevice, Renderer, ShaderPreProcessor};
-=======
-use rend3::graph::{ReadyData, RenderGraph};
-use rend3::types::{Camera, SampleCount, TextureHandle};
-use rend3::util::output::OutputFrame;
-use rend3::{InstanceAdapterDevice, Renderer};
->>>>>>> a35cbb0a
 use rend3_routine::base::{BaseRenderGraph, BaseRenderGraphIntermediateState};
 use rend3_routine::pbr::PbrRoutine;
 use rend3_routine::skybox::SkyboxRoutine;
@@ -79,7 +72,7 @@
 /// An update to the global rend3 state.
 pub enum Rend3Command {
     /// Updates the skybox.
-    SetSkybox(TextureHandle),
+    SetSkybox(TextureCubeHandle),
 
     /// Updates the ambient lighting.
     SetAmbient(Vec4),
@@ -101,7 +94,7 @@
     pub ambient: Vec4,
     pub frame_request_tx: mpsc::UnboundedSender<FrameRequest>,
     pub command_tx: mpsc::UnboundedSender<Rend3Command>,
-    new_skybox: Option<TextureHandle>,
+    new_skybox: Option<TextureCubeHandle>,
     frame_request_rx: mpsc::UnboundedReceiver<FrameRequest>,
     command_rx: mpsc::UnboundedReceiver<Rend3Command>,
     routines: Vec<Box<dyn Routine>>,
@@ -129,17 +122,12 @@
         let base_render_graph = BaseRenderGraph::new(&renderer, &spp);
         let mut data_core = renderer.data_core.lock();
         let interfaces = &base_render_graph.interfaces;
-<<<<<<< HEAD
         let culling_buffer = &base_render_graph.gpu_culler.culling_buffer_map_handle;
         let pbr_routine =
             PbrRoutine::new(&renderer, &mut data_core, &spp, interfaces, culling_buffer);
         let tonemapping_routine =
             TonemappingRoutine::new(&renderer, &spp, interfaces, surface_format);
-=======
-        let pbr_routine = PbrRoutine::new(&renderer, &mut data_core, interfaces);
-        let tonemapping_routine = TonemappingRoutine::new(&renderer, interfaces, surface_format);
-        let skybox_routine = SkyboxRoutine::new(&renderer, interfaces);
->>>>>>> a35cbb0a
+        let skybox_routine = SkyboxRoutine::new(&renderer, &spp, interfaces);
         drop(data_core);
 
         let (frame_request_tx, frame_request_rx) = mpsc::unbounded_channel();
@@ -191,7 +179,7 @@
 
         if let Some(skybox) = self.new_skybox.take() {
             self.skybox_routine.set_background_texture(Some(skybox));
-            self.skybox_routine.ready(&self.renderer);
+            self.skybox_routine.evaluate(&self.renderer);
         }
 
         let aspect = request.resolution.as_vec2();
@@ -209,11 +197,10 @@
         let graph = &mut graph_data;
         let samples = SampleCount::One;
         let base = &self.base_render_graph;
-<<<<<<< HEAD
         let resolution = request.resolution;
-        let ambient = Vec4::ZERO;
+        let ambient = self.ambient;
         let pbr = &self.pbr_routine;
-        let skybox = None;
+        let skybox = Some(&self.skybox_routine);
         let clear_color = Vec4::ZERO;
         let tonemapping = &self.tonemapping_routine;
 
@@ -227,11 +214,6 @@
                 size: resolution,
             },
         );
-=======
-        let ambient = self.ambient;
-        let pbr = &self.pbr_routine;
-        let skybox = Some(&self.skybox_routine);
->>>>>>> a35cbb0a
 
         // see implementation of BaseRenderGraph::add_to_graph() for details
         // on what the following code is based on
